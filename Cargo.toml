--- conflicted
+++ resolved
@@ -47,23 +47,69 @@
 xattr = "0.2.3"
 fnmatch-regex = "0.2.0"
 
-<<<<<<< HEAD
-=======
+# 此为 开发配置文件, 给 `cargo build` 所使用.
 [profile.dev]
+opt-level = 0      # 控制编译器构建的`--opt-level`。
+                   # 0-1适合调试。 2是良好优化的。最大为 3。
+                   # 's' 企图优化大小, 'z' 则 进一步优化大小.
+debug = true       # (u32 or bool) 包括调试信息（调试符号）.
+                   # 相当于 `-C debuginfo=2` 编译器 标志.
+rpath = false      # 控制 编译器 是否应该设置加载器路径.
+                   # 若为 true, 传递 `-C rpath` 标志 给 编译器.
+lto = false        # 链接时间优化通常会减少二进制文件和静态库的大小
+                   # 但会增加编译时间.
+                   # 若是 true, 传递 `-C lto` 标志 给 编译器, 和 若是一个
+                   # 字符串值 像 'thin' ，那会传递 `-C lto=thin`
+                   # 给 编译器
+debug-assertions = true # 控制是否启用调试断言
+                   # (e.g. debug_assert!() 和 算术溢出检查)
+codegen-units = 16 # if > 1 并行代码生成，以改善
+                   # 编译时间, 但阻止了些优化.
+                   # 传递 `-C codegen-units`.
+panic = 'abort'   # 恐慌策略 (`-C panic=...`), 也可以是 'abort'
+incremental = true # 是否启用增量编译
+overflow-checks = true # 使用溢出检查进行整数运算。
+                   # 传递 `-C overflow-checks=...`标志 给 compiler.
+
+# 发布(release)的配置文件, 用于 `cargo build --release` (和 依赖项的
+# `cargo test --release`,  包括本地 library 或 binary).
+[profile.release]
+opt-level = 'z'
+strip = true
+debug = false
+rpath = false
+lto = false
+debug-assertions = false
+codegen-units = 16
 panic = 'abort'
+incremental = false
+overflow-checks = false
 
-[profile.release]
-panic = 'abort'
+# 测试的配置文件, 用于 `cargo test` (对于 `cargo test --release`，可看
+# `release` 和 `bench` 配置文件).
+[profile.test]
+opt-level = 0
+debug = 2
+rpath = false
+lto = false
+debug-assertions = true
+codegen-units = 16
+panic = 'unwind'
+incremental = true
+overflow-checks = true
 
->>>>>>> 1bd8669b
-# for optimize program size
-#strip = true
-#lto = true
-#opt-level = 'z'
-#codegen-units = 1
-
-[profile.test]
+# 基准的配置文件, 用于`cargo bench` (和 要测试的目标 和
+# 单元测试的 `cargo test --release`).
+[profile.bench]
+opt-level = 3
+debug = false
+rpath = false
+lto = false
+debug-assertions = false
+codegen-units = 16
 panic = 'unwind'
+incremental = false
+overflow-checks = false
 
 [workspace]
 members = [
