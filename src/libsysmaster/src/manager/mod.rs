--- conflicted
+++ resolved
@@ -3,15 +3,9 @@
 pub use rentry::ReliLastFrame;
 pub use unit::{
     DeserializeWith, ExecCmdError, ExecCommand, ExecContext, ExecFlags, ExecParameters,
-<<<<<<< HEAD
-    KillOperation, SubUnit, UmIf, Unit, UnitActionError, UnitActiveState, UnitDependencyMask,
-    UnitManager, UnitManagerObj, UnitMngUtil, UnitNotifyFlags, UnitRef, UnitRelationAtom,
-    UnitRelations, UnitType,
-=======
-    KillContext, KillMode, KillOperation, Unit, UnitActionError, UnitActiveState,
-    UnitDependencyMask, UnitManager, UnitManagerObj, UnitMngUtil, UnitNotifyFlags, UnitObj,
-    UnitRef, UnitRelationAtom, UnitRelations, UnitSubClass, UnitType,
->>>>>>> bdbd624c
+    KillContext, KillMode, KillOperation, SubUnit, UmIf, Unit, UnitActionError, UnitActiveState,
+    UnitDependencyMask, UnitManager, UnitManagerObj, UnitMngUtil, UnitNotifyFlags, UnitRef,
+    UnitRelationAtom, UnitRelations, UnitType,
 };
 
 /// error number of manager
