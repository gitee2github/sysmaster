use super::execute::{ExecCmdError, ExecCommand, ExecParameters, ExecSpawn};
use super::job::{JobAffect, JobConf, JobKind, JobManager};
use super::unit_base::{JobMode, UnitLoadState, UnitRelationAtom};
use super::unit_datastore::UnitDb;
use super::unit_entry::{Unit, UnitObj, UnitX};
use super::unit_runtime::UnitRT;
use super::{UnitActionError, UnitType};
use crate::manager::data::{DataManager, UnitState};
use crate::manager::table::{TableOp, TableSubscribe};
use crate::manager::{MngErrno, UnitRelations};
use event::{EventState, Events, Source};
use nix::unistd::Pid;
use std::error::Error;
use std::path::Path;
use std::rc::Rc;
use unit_load::UnitLoad;

//#[derive(Debug)]
pub(in crate::manager) struct UnitManagerX {
    sub_name: String, // key for table-subscriber: UnitState
    data: Rc<UnitManager>,
}

impl UnitManagerX {
    pub(in crate::manager) fn new(dmr: &Rc<DataManager>, eventr: &Rc<Events>) -> UnitManagerX {
        let umx = UnitManagerX {
            sub_name: String::from("UnitManagerX"),
            data: UnitManager::new(dmr, eventr),
        };
        umx.register(dmr);
        umx
    }

    pub(in crate::manager) fn start_unit(&self, name: &str) -> Result<(), MngErrno> {
        self.data.start_unit(name)
    }

    pub(in crate::manager) fn stop_unit(&self, name: &str) -> Result<(), MngErrno> {
        self.data.stop_unit(name)
    }

    pub(in crate::manager) fn child_dispatch_sigchld(&self) -> Result<(), Box<dyn Error>> {
        self.data.db.child_dispatch_sigchld()
    }

    pub(in crate::manager) fn dispatch_load_queue(&self) {
        self.data.rt.dispatch_load_queue()
    }

    fn register(&self, dm: &DataManager) {
        let subscriber = Rc::clone(&self.data);
        let register_result = dm.register_unit_state(&self.sub_name, subscriber);
        if let Some(_r) = register_result {
            log::info!("TableSubcribe for {} is already register", &self.sub_name);
        } else {
            log::info!("register  TableSubcribe for {}  sucessfull", &self.sub_name);
        }
    }
}

//#[derive(Debug)]
pub struct UnitManager {
    db: Rc<UnitDb>,
    rt: Rc<UnitRT>,
    load: UnitLoad,
    jm: JobManager,
    exec: ExecSpawn,
    events: Rc<Events>,
}

// the declaration "pub(self)" is for identification only.
impl UnitManager {
    pub fn child_watch_pid(&self, pid: Pid, id: &str) {
        self.db.child_add_watch_pid(pid, id)
    }

    pub fn child_watch_all_pids(&self, id: &str) {
        self.db.child_watch_all_pids(id)
    }

    pub fn child_unwatch_pid(&self, pid: Pid) {
        self.db.child_unwatch_pid(pid)
    }

    pub fn exec_spawn(
        &self,
        unit: &Unit,
        cmdline: &ExecCommand,
        params: &ExecParameters,
    ) -> Result<Pid, ExecCmdError> {
        self.exec.spawn(unit, cmdline, params)
    }

    // load the unit for reference name
    pub fn load_unit_success(&self, name: &str) -> bool {
        if let Some(_unit) = self.load_unit(name) {
            return true;
        }

        return false;
    }

    // load the unit of the dependency UnitType
    pub fn load_related_unit_success(&self, name: &str, unit_type: UnitType) -> bool {
        let stem_name = Path::new(name).file_stem().unwrap().to_str().unwrap();
        let relate_name = format!("{}.{}", stem_name, String::from(unit_type));

        if let Some(_unit) = self.load_unit(&relate_name) {
            return true;
        }

        return false;
    }

    // check the unit active state of of reference name
    pub fn unit_enabled(&self, name: &str) -> Result<(), UnitActionError> {
        let u = if let Some(unit) = self.db.units_get(name) {
            unit
        } else {
            return Err(UnitActionError::UnitActionENoent);
        };

        if u.load_state() != UnitLoadState::UnitLoaded {
            log::error!("related service unit: {} is not loaded", name);
            return Err(UnitActionError::UnitActionENoent);
        }

        if u.activeted() {
            return Err(UnitActionError::UnitActionEBusy);
        }

        return Ok(());
    }

    pub fn register(&self, source: Rc<dyn Source>) {
        self.events.add_source(source).unwrap();
    }

    pub fn enable(&self, source: Rc<dyn Source>, state: EventState) {
        self.events.set_enabled(source, state).unwrap();
    }

    pub fn unregister(&self, source: Rc<dyn Source>) {
        self.events.del_source(source).unwrap();
    }

    // check if there is already a stop job in process
    pub fn has_stop_job(&self, name: &str) -> bool {
        let u = if let Some(unit) = self.db.units_get(name) {
            unit
        } else {
            return false;
        };

        self.jm.has_stop_job(&u)
    }

    // return the fds that trigger the unit {name};
    pub fn collect_socket_fds(&self, name: &str) -> Vec<i32> {
        let deps = self.db.dep_gets(name, UnitRelations::UnitTriggeredBy);
        let mut fds = Vec::new();
        for dep in deps.iter() {
            if dep.unit_type() != UnitType::UnitSocket {
                continue;
            }

            fds.extend(dep.collect_fds())
        }

        fds
    }

    // check the unit that will be triggerd by {name} is in active or activating state
    pub fn relation_active_or_pending(&self, name: &str) -> bool {
        let deps = self.db.dep_gets(name, UnitRelations::UnitTriggers);
        let mut pending: bool = false;
        for dep in deps.iter() {
            if dep.active_or_activating() {
                pending = true;
                break;
            }
        }

        pending
    }

    pub fn start_unit(&self, name: &str) -> Result<(), MngErrno> {
        if let Some(unit) = self.load_unit(name) {
            log::debug!("load unit success, send to job manager");
            self.jm.exec(
                &JobConf::new(Rc::clone(&unit), JobKind::JobStart),
                JobMode::JobReplace,
                &mut JobAffect::new(false),
            )?;
            log::debug!("job exec success");
            Ok(())
        } else {
            return Err(MngErrno::MngErrInternel);
        }
    }

    pub(self) fn stop_unit(&self, name: &str) -> Result<(), MngErrno> {
        if let Some(unit) = self.load_unit(name) {
            self.jm.exec(
                &JobConf::new(Rc::clone(&unit), JobKind::JobStop),
                JobMode::JobReplace,
                &mut JobAffect::new(false),
            )?;
            Ok(())
        } else {
            return Err(MngErrno::MngErrInternel);
        }
    }

    pub(self) fn new(dmr: &Rc<DataManager>, eventr: &Rc<Events>) -> Rc<UnitManager> {
        let _db = Rc::new(UnitDb::new());
        let _rt = Rc::new(UnitRT::new(&_db));
        let um = Rc::new(UnitManager {
            load: UnitLoad::new(dmr, &_db, &_rt),
            db: Rc::clone(&_db),
            rt: Rc::clone(&_rt),
            jm: JobManager::new(&_db, eventr),
            exec: ExecSpawn::new(),
            events: eventr.clone(),
        });
        um.load.set_um(&um);
        um
    }

    fn load_unit(&self, name: &str) -> Option<Rc<UnitX>> {
        self.load.load_unit(name)
    }
}

impl TableSubscribe<String, UnitState> for UnitManager {
    fn notify(&self, op: &TableOp<String, UnitState>) {
        match op {
            TableOp::TableInsert(name, config) => self.insert_states(name, config),
            TableOp::TableRemove(name, _) => self.remove_states(name),
        }
    }
}

impl UnitManager {
    fn insert_states(&self, source: &str, state: &UnitState) {
        log::debug!("insert unit states source {}, state: {:?}", source, state);
        let unitx = if let Some(u) = self.db.units_get(source) {
            u
        } else {
            return;
        };

        if let Err(_e) = self.jm.try_finish(&unitx, state.os, state.ns, state.flags) {
            // debug
        }

        for other in self
            .db
            .dep_gets_atom(&unitx, UnitRelationAtom::UnitAtomTriggeredBy)
        {
            other.trigger(&unitx);
        }
    }

    fn remove_states(&self, _source: &str) {
        todo!();
    }
}

pub trait UnitMngUtil {
    fn attach(&self, um: Rc<UnitManager>);
}

pub trait UnitSubClass: UnitObj + UnitMngUtil {
    fn into_unitobj(self: Box<Self>) -> Box<dyn UnitObj>;
}

// #[macro_use]
// use crate::unit_name_to_type;
//unitManger composition of units with hash map
#[macro_export]
macro_rules! declure_unitobj_plugin {
    ($unit_type:ty, $constructor:path, $name:expr, $level:expr) => {
        // method for create the unit instance
        #[no_mangle]
        pub fn __unit_obj_create() -> *mut dyn $crate::manager::UnitSubClass {
            logger::init_log_with_default($name, $level);
            let construcotr: fn() -> $unit_type = $constructor;

            let obj = construcotr();
            let boxed: Box<dyn $crate::manager::UnitSubClass> = Box::new(obj);
            Box::into_raw(boxed)
        }
    };
}

mod unit_load {
    use super::UnitManager;
    use crate::manager::data::{DataManager, UnitDepConf};
    use crate::manager::table::{TableOp, TableSubscribe};
    use crate::manager::unit::uload_util::UnitFile;
    use crate::manager::unit::unit_base::{self, UnitType};
    use crate::manager::unit::unit_datastore::UnitDb;
    use crate::manager::unit::unit_entry::UnitX;
    use crate::manager::unit::unit_runtime::UnitRT;
    use crate::plugin::Plugin;
    use std::cell::RefCell;
    use std::rc::{Rc, Weak};

    //#[derive(Debug)]
    pub(super) struct UnitLoad {
        sub_name: String, // key for table-subscriber: UnitDepConf
        data: Rc<UnitLoadData>,
    }

    impl UnitLoad {
        pub(super) fn new(dmr: &Rc<DataManager>, dbr: &Rc<UnitDb>, rtr: &Rc<UnitRT>) -> UnitLoad {
            let load = UnitLoad {
                sub_name: String::from("UnitLoad"),
                data: Rc::new(UnitLoadData::new(dmr, dbr, rtr)),
            };
            load.register(dmr);
            load
        }

        pub(super) fn load_unit(&self, name: &str) -> Option<Rc<UnitX>> {
            self.data.load_unit(name)
        }

        pub(super) fn set_um(&self, um: &Rc<UnitManager>) {
            self.data.set_um(um);
        }

        fn register(&self, dm: &DataManager) {
            let subscriber = Rc::clone(&self.data);
            let ret = dm.register_ud_config(&self.sub_name, subscriber);
            if let Some(_r) = ret {
                log::info!("TableSubcribe for {} is already register", &self.sub_name);
            } else {
                log::info!("register  TableSubcribe for {}  sucessfull", &self.sub_name);
            }
        }
    }

    //#[derive(Debug)]
    struct UnitLoadData {
        // associated objects
        dm: Rc<DataManager>,
        um: RefCell<Weak<UnitManager>>,
        db: Rc<UnitDb>,
        rt: Rc<UnitRT>,

        // owned objects
        file: Rc<UnitFile>,
    }

    // the declaration "pub(self)" is for identification only.
    impl UnitLoadData {
        pub(self) fn new(
            dmr: &Rc<DataManager>,
            dbr: &Rc<UnitDb>,
            rtr: &Rc<UnitRT>,
        ) -> UnitLoadData {
            log::debug!("UnitLoadData db count is {}", Rc::strong_count(dbr));
            let file = Rc::new(UnitFile::new());
            UnitLoadData {
                dm: Rc::clone(dmr),
                um: RefCell::new(Weak::new()),
                db: Rc::clone(dbr),
                rt: Rc::clone(rtr),
                file: Rc::clone(&file),
            }
        }

        pub(self) fn prepare_unit(&self, name: &str) -> Option<Rc<UnitX>> {
            match self.try_new_unit(name) {
                Some(unit) => {
                    self.db.units_insert(name.to_string(), Rc::clone(&unit));
                    self.rt.push_load_queue(Rc::clone(&unit));
                    Some(Rc::clone(&unit))
                }
                None => {
                    log::error!(
                        "create unit obj failed,name is {},{}",
                        name,
                        Rc::strong_count(&self.db)
                    );
                    return None;
                }
            }
        }

        pub(self) fn push_dep_unit_into_load_queue(&self, name: &str) -> Option<Rc<UnitX>> {
            if let Some(unit) = self.db.units_get(name) {
                return Some(Rc::clone(&unit));
            };
            let unit = self.prepare_unit(name);
            unit
        }

        pub(self) fn load_unit(&self, name: &str) -> Option<Rc<UnitX>> {
            if let Some(unit) = self.db.units_get(name) {
                return Some(Rc::clone(&unit));
            };
            let unit = self.prepare_unit(name);
            let u = if let Some(u) = unit {
                u
            } else {
                return None;
            };
            log::info!("begin dispatch unit in  load queue");
            self.rt.dispatch_load_queue();
            Some(Rc::clone(&u))
        }

        pub(self) fn set_um(&self, um: &Rc<UnitManager>) {
            self.um.replace(Rc::downgrade(um));
        }

        fn try_new_unit(&self, name: &str) -> Option<Rc<UnitX>> {
            let unit_type = unit_base::unit_name_to_type(name);
            if unit_type == UnitType::UnitTypeInvalid {
                return None;
            }

            log::info!(
                "begin create obj for  type {}, name {} by plugin",
                unit_type.to_string(),
                name
            );
            let plugins = Plugin::get_instance();
            let subclass = match plugins.create_unit_obj(unit_type) {
                Ok(sub) => sub,
                Err(_e) => return None,
            };

            subclass.attach(self.um.clone().into_inner().upgrade().unwrap());

            Some(Rc::new(UnitX::new(
                &self.dm,
                &self.file,
                unit_type,
                name,
                subclass.into_unitobj(),
            )))
        }
    }

    impl TableSubscribe<String, UnitDepConf> for UnitLoadData {
        fn notify(&self, op: &TableOp<String, UnitDepConf>) {
            match op {
                TableOp::TableInsert(name, config) => self.insert_udconf(name, config),
                TableOp::TableRemove(_, _) => {} // self.remove_udconf(name)
            }
        }
    }

    impl UnitLoadData {
        fn insert_udconf(&self, name: &str, config: &UnitDepConf) {
            //hash map insert return is old value,need reconstruct
            let unit = match self.db.units_get(name) {
                Some(u) => u,
                None => {
                    log::error!("create unit obj error in unit manger");
                    return;
                } // load
            };

            // dependency
<<<<<<< HEAD
            for (relation, list) in config.deps.iter() {
                for o_name in list {
                    let tmp_unit: Rc<UnitX>;
                    if let Some(o_unit) = self.load_unit(o_name) {
                        tmp_unit = Rc::clone(&o_unit);
                    } else {
                        log::error!("create unit obj error in unit manger");
                        return;
                    }

                    if let Err(_e) =
                        self.db
                            .dep_insert(Rc::clone(&unit), *relation, tmp_unit, true, 0)
                    {
                        // debug
                    }
=======
            for (relation, o_name) in config.deps.iter() {
                let tmp_unit: Rc<UnitX>;

                if let Some(o_unit) = self.push_dep_unit_into_load_queue(o_name) {
                    //此处不能直接调用unit_load，会嵌套
                    tmp_unit = Rc::clone(&o_unit);
                } else {
                    log::error!("create unit obj error in unit manger");
                    return;
                }

                if let Err(_e) = self
                    .db
                    .dep_insert(Rc::clone(&unit), *relation, tmp_unit, true, 0)
                //依赖关系插入，但是未判断是否load成功，如果unit无法load，是否应该记录依赖关系
                {
                    // debug
>>>>>>> 53a5d505
                }
            }
        }

        fn remove_udconf(&self, _source: &str) {
            todo!();
        }
    }
}

#[cfg(test)]
mod tests {
    // use services::service::ServiceUnit;

    use super::*;
    use event::Events;
    use utils::logger;

    #[test]
    fn test_service_unit_load() {
        logger::init_log_with_console("test_service_unit_load", 4);
        log::info!("test");
        let dm_manager = Rc::new(DataManager::new());
        let _event = Rc::new(Events::new().unwrap());
        let um = UnitManager::new(&dm_manager, &_event);

        let unit_name = String::from("config.service");
        let unit = um.load_unit(&unit_name);

        match unit {
            Some(_unit_obj) => assert_eq!(_unit_obj.get_id(), "config.service"),
            None => println!("test unit load, not fount unit: {}", unit_name),
        };
    }

    #[test]
    fn test_service_unit_start() {
        logger::init_log_with_console("test_service_unit_start", 4);
        let dm_manager = Rc::new(DataManager::new());
        let _event = Rc::new(Events::new().unwrap());
        let um = UnitManager::new(&dm_manager, &_event);

        let unit_name = String::from("config.service");
        let unit = um.load_unit(&unit_name);

        match unit {
            Some(u) => {
                u.start();
                log::debug!("unit start end!");
                u.stop();
                log::debug!("unit stop end!");
            }
            None => println!("load unit failed"),
        }
    }

    #[test]
    fn test_units_load() {
        logger::init_log_with_console("test_units_load", 4);
        let mut unit_name_lists: Vec<String> = Vec::new();
        let dm_manager = Rc::new(DataManager::new());
        let _event = Rc::new(Events::new().unwrap());
        let um = UnitManager::new(&dm_manager, &_event);

        unit_name_lists.push("config.service".to_string());
        // unit_name_lists.push("testsunit.target".to_string());
        for u_name in unit_name_lists.iter() {
            let unit = um.load_unit(u_name);
            match unit {
                Some(_unit_obj) => assert_eq!(_unit_obj.get_id(), u_name),
                None => println!("test unit load, not fount unit: {}", u_name),
            };
        }
    }
}<|MERGE_RESOLUTION|>--- conflicted
+++ resolved
@@ -467,11 +467,11 @@
             };
 
             // dependency
-<<<<<<< HEAD
             for (relation, list) in config.deps.iter() {
                 for o_name in list {
                     let tmp_unit: Rc<UnitX>;
-                    if let Some(o_unit) = self.load_unit(o_name) {
+                    if let Some(o_unit) = self.push_dep_unit_into_load_queue(o_name) {
+                        //此处不能直接调用unit_load，会嵌套
                         tmp_unit = Rc::clone(&o_unit);
                     } else {
                         log::error!("create unit obj error in unit manger");
@@ -481,28 +481,10 @@
                     if let Err(_e) =
                         self.db
                             .dep_insert(Rc::clone(&unit), *relation, tmp_unit, true, 0)
+                    //依赖关系插入，但是未判断是否load成功，如果unit无法load，是否应该记录依赖关系
                     {
                         // debug
                     }
-=======
-            for (relation, o_name) in config.deps.iter() {
-                let tmp_unit: Rc<UnitX>;
-
-                if let Some(o_unit) = self.push_dep_unit_into_load_queue(o_name) {
-                    //此处不能直接调用unit_load，会嵌套
-                    tmp_unit = Rc::clone(&o_unit);
-                } else {
-                    log::error!("create unit obj error in unit manger");
-                    return;
-                }
-
-                if let Err(_e) = self
-                    .db
-                    .dep_insert(Rc::clone(&unit), *relation, tmp_unit, true, 0)
-                //依赖关系插入，但是未判断是否load成功，如果unit无法load，是否应该记录依赖关系
-                {
-                    // debug
->>>>>>> 53a5d505
                 }
             }
         }
